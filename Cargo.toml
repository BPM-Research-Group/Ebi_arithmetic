[package]
name = "ebi_arithmetic"
<<<<<<< HEAD
version = "0.3.1"
=======
version = "0.3.2"
>>>>>>> 6e0c22e5
edition = "2024"
license = "MIT OR Apache-2.0"
keywords = []
categories = ["command-line-utilities"]
description = "Exact arithmetic for Ebi - a stochastic process mining utility"
homepage = "https://ebitools.org"
repository = "https://github.com/BPM-Research-Group/ebi_arithmetic"
readme = "README.md"

[lib]
name = "ebi_arithmetic"
crate-type = ["cdylib", "lib"]

[features]
default = [ ]
exactarithmetic = []
approximatearithmetic = []

[dependencies]
anyhow = "1.0.100"
itertools = "0.14.0"
rand = "0.9.2"
malachite = { version="0.7.0", features = ["random"] }
serial_test = "3.2.0"

[profile.release]
debug = false
strip = true
panic = 'abort'
opt-level = 3
lto = true
codegen-units = 1<|MERGE_RESOLUTION|>--- conflicted
+++ resolved
@@ -1,10 +1,6 @@
 [package]
 name = "ebi_arithmetic"
-<<<<<<< HEAD
-version = "0.3.1"
-=======
-version = "0.3.2"
->>>>>>> 6e0c22e5
+version = "0.3.3"
 edition = "2024"
 license = "MIT OR Apache-2.0"
 keywords = []
